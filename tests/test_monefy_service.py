--- conflicted
+++ resolved
@@ -1,12 +1,8 @@
 """Monefy Application unittests for Monefy Service resources"""
-<<<<<<< HEAD
 import hmac
 from hashlib import sha256
 
 from user_interface_service.resources import monefy_service
-=======
-from src.resources import monefy_service
->>>>>>> 3d0e15fa
 from tests.conftest import MockDropbox404Error, MockDropboxClient
 
 
@@ -121,7 +117,6 @@
         == b'{"message":"Provided format (None) not supported for data aggregation.'
         b" Acceptable arguments - 'format - csv or json' and 'summarized (optional)' \"}"
     )
-<<<<<<< HEAD
     assert response.status == 406
 
 
@@ -159,7 +154,4 @@
     request, response = monefy_app.test_client.post("/dropbox/dropbox_webhook")
 
     assert request.method == "POST"
-    assert response.status == 403
-=======
-    assert response.status == 406
->>>>>>> 3d0e15fa
+    assert response.status == 403