"""PyTests configuration for Sanic Application"""
import shutil
from unittest.mock import MagicMock

<<<<<<< HEAD
import pytest
import pytest_asyncio

from run import monefy_web_app
from user_interface_service.domain import dropbox_utils
from user_interface_service.domain.dropbox_utils import DropboxClient
=======
import pytest_asyncio

from run import app
from src.domain import dropbox_utils
from src.domain.dropbox_utils import DropboxClient
>>>>>>> 3d0e15fa

csv_file = MagicMock()
csv_file.name = "monefy-2022-01-01_01-01-01.csv"

test_file = MagicMock()
test_file.entries = [csv_file]

ContentMock = MagicMock
ContentMock.content = (
    b"\xef\xbb\xbfdate,account,category,amount,"
    b"currency,converted amount,currency,description"
    b"\r\n12/12/2021,Cash,Salary,1111,USD,1111,USD,"
)


class MockDropbox:
    """Mock data for Dropbox utils tests"""

    @staticmethod
    def files_list_folder(*args, **kwargs):
        """Mocked test file for Unittests"""
        return test_file

    @staticmethod
    def files_download(*args, **kwargs):
        """Mock download method for Dropbox client"""
        return "test", ContentMock


class MockDropboxIOError(MockDropbox):
    """Mock IOError for Unittests"""

    @staticmethod
    def files_download(*args, **kwargs):
        raise IOError("Test IOError")


class MockDropboxClient:
    """Mocked Dropbox Client for Unittests"""

    @staticmethod
    def get_monefy_info():
        """Mocked Dropbox client get_monefy_info method for Unittests"""
        return {csv_file.name: "test"}

    @staticmethod
    def write_monefy_info():
        """Mocked Dropbox client write_monefy_info method for Unittests"""
        with open(f"monefy_csv_files/{csv_file.name}", "wb") as monefy_file:
            monefy_file.write(ContentMock.content)
        return [csv_file.name]


class MockDropbox404Error(MockDropboxClient):
    """Mock 404 Error raise exception for Unittests"""

    @staticmethod
    def get_monefy_info():
        """Mocked empty get monefy information from Dropbox Client"""
        return {}


@pytest_asyncio.fixture()
def monefy_app():
    """Mocked monefy app for Unittests"""
<<<<<<< HEAD
    monefy_test_app = monefy_web_app
=======
    monefy_test_app = app
>>>>>>> 3d0e15fa
    return monefy_test_app


@pytest_asyncio.fixture()
def dropbox_client(monkeypatch):
    """Mocked Dropbox Client for Unittests"""

    def mock_dropbox(*args, **kwargs):
        return MockDropbox()

    monkeypatch.setattr(dropbox_utils, "Dropbox", mock_dropbox)
    mocked_dropbox_client = DropboxClient()
<<<<<<< HEAD
    mocked_dropbox_client.monefy_backup_files_folder = "test_folder"
=======
    mocked_dropbox_client.folder = "test_folder"
>>>>>>> 3d0e15fa
    return mocked_dropbox_client


@pytest_asyncio.fixture()
def dropbox_error_client(monkeypatch):
    """Mock Dropbox Client with raised error for Unittests"""

    def mock_dropbox(*args, **kwargs):
        return MockDropboxIOError()

    monkeypatch.setattr(dropbox_utils, "Dropbox", mock_dropbox)
    mocked_dropbox_client = DropboxClient()
<<<<<<< HEAD
    mocked_dropbox_client.monefy_backup_files_folder = "test_folder"
=======
    mocked_dropbox_client.folder = "test_folder"
>>>>>>> 3d0e15fa
    return mocked_dropbox_client


@pytest_asyncio.fixture(autouse=True, scope="session")
def cleanup_on_teardown():
    """Cleanup logs' directory after tests session"""
    yield
    shutil.rmtree("logs")
    shutil.rmtree("monefy_csv_files")
<<<<<<< HEAD
    shutil.rmtree("monefy_json_files")


@pytest.fixture()
def monefy_data():
    """Mock data for MonefyBalance class tests"""
    monefy_categories = {
        "Salary": 5451,
        "House": -476,
        "Food": -456,
        "Deposits": 966,
        "Savings": 987,
        "Entertainment": -199,
        "Gifts": -509,
        "Pets": -154,
        "Bills": -788,
        "Toiletry": -297,
        "Communications": -399,
        "Eating out": -433,
        "Car": -46,
        "Transport": -130,
        "Health": -97,
        "Clothes": -33,
        "Sports": -55,
        "Taxi": -22,
        "Donations": -999,
    }
    return monefy_categories
=======
    shutil.rmtree("monefy_json_files")
>>>>>>> 3d0e15fa
<|MERGE_RESOLUTION|>--- conflicted
+++ resolved
@@ -2,20 +2,12 @@
 import shutil
 from unittest.mock import MagicMock
 
-<<<<<<< HEAD
 import pytest
 import pytest_asyncio
 
 from run import monefy_web_app
 from user_interface_service.domain import dropbox_utils
 from user_interface_service.domain.dropbox_utils import DropboxClient
-=======
-import pytest_asyncio
-
-from run import app
-from src.domain import dropbox_utils
-from src.domain.dropbox_utils import DropboxClient
->>>>>>> 3d0e15fa
 
 csv_file = MagicMock()
 csv_file.name = "monefy-2022-01-01_01-01-01.csv"
@@ -81,11 +73,7 @@
 @pytest_asyncio.fixture()
 def monefy_app():
     """Mocked monefy app for Unittests"""
-<<<<<<< HEAD
     monefy_test_app = monefy_web_app
-=======
-    monefy_test_app = app
->>>>>>> 3d0e15fa
     return monefy_test_app
 
 
@@ -98,11 +86,7 @@
 
     monkeypatch.setattr(dropbox_utils, "Dropbox", mock_dropbox)
     mocked_dropbox_client = DropboxClient()
-<<<<<<< HEAD
     mocked_dropbox_client.monefy_backup_files_folder = "test_folder"
-=======
-    mocked_dropbox_client.folder = "test_folder"
->>>>>>> 3d0e15fa
     return mocked_dropbox_client
 
 
@@ -115,11 +99,7 @@
 
     monkeypatch.setattr(dropbox_utils, "Dropbox", mock_dropbox)
     mocked_dropbox_client = DropboxClient()
-<<<<<<< HEAD
     mocked_dropbox_client.monefy_backup_files_folder = "test_folder"
-=======
-    mocked_dropbox_client.folder = "test_folder"
->>>>>>> 3d0e15fa
     return mocked_dropbox_client
 
 
@@ -129,7 +109,6 @@
     yield
     shutil.rmtree("logs")
     shutil.rmtree("monefy_csv_files")
-<<<<<<< HEAD
     shutil.rmtree("monefy_json_files")
 
 
@@ -157,7 +136,4 @@
         "Taxi": -22,
         "Donations": -999,
     }
-    return monefy_categories
-=======
-    shutil.rmtree("monefy_json_files")
->>>>>>> 3d0e15fa
+    return monefy_categories